from kombu.mixins import ConsumerProducerMixin
from kombu import Connection, Consumer, Message, Queue, Exchange

from exporter.terra.terra_exporter import TerraExporter
from exporter.amqp import QueueConfig, AmqpConnConfig, PublishConfig

from typing import Type, List, Dict
from concurrent.futures import ThreadPoolExecutor
from dataclasses import dataclass

<<<<<<< HEAD
from ingest.api.ingestapi import IngestApi
=======
from exporter.terra.terra_export_job import TerraExportJobService
>>>>>>> a25f57f2

import logging
import json


class ExperimentMessageParseExpection(Exception):
    pass


@dataclass
class ExperimentMessage:
    process_id: str
    process_uuid: str
    submission_uuid: str
    experiment_uuid: str
    experiment_version: str
    experiment_index: int
    total: int
    job_id: str

    @staticmethod
    def from_dict(data: Dict) -> 'ExperimentMessage':
        try:
            return ExperimentMessage(data["documentId"],
                                     data["documentUuid"],
                                     data["envelopeUuid"],
                                     data["bundleUuid"],
                                     data["versionTimestamp"],
                                     data["index"],
                                     data["total"],
                                     data["exportJobId"])
        except (KeyError, TypeError) as e:
            raise ExperimentMessageParseExpection(e)


@dataclass
class SimpleUpdateMessage:
    metadata_urls: List[str]
    submission_uuid: str
    index: int
    total: int

    @staticmethod
    def from_dict(data: Dict) -> 'SimpleUpdateMessage':
        try:
            return SimpleUpdateMessage(data["callbackLinks"],
                                       data["envelopeUuid"],
                                       data["index"],
                                       data["total"])
        except (KeyError, TypeError) as e:
            raise ExperimentMessageParseExpection(e)


class _TerraListener(ConsumerProducerMixin):

    def __init__(self,
                 connection: Connection,
                 ingest_client: IngestApi,
                 terra_exporter: TerraExporter,
                 job_service: TerraExportJobService,
                 experiment_queue_config: QueueConfig,
                 update_queue_config: QueueConfig,
                 publish_queue_config: PublishConfig,
                 executor: ThreadPoolExecutor):
        self.connection = connection
        self.ingest_client = ingest_client
        self.terra_exporter = terra_exporter
        self.job_service = job_service
        self.experiment_queue_config = experiment_queue_config
        self.update_queue_config = update_queue_config
        self.publish_queue_config = publish_queue_config
        self.executor = executor

        self.logger = logging.getLogger(__name__)
        self.logger.setLevel(logging.INFO)

    def get_consumers(self, _consumer: Type[Consumer], channel) -> List[Consumer]:
        experiment_consumer = _consumer([_TerraListener.queue_from_config(self.experiment_queue_config)],
                                        callbacks=[self.experiment_message_handler],
                                        prefetch_count=1)

        update_consumer = _consumer([_TerraListener.queue_from_config(self.update_queue_config)],
                                    callbacks=[self.update_message_handler],
                                    prefetch_count=1)

        return [experiment_consumer, update_consumer]

    def experiment_message_handler(self, body: str, msg: Message):
        return self.executor.submit(lambda: self._experiment_message_handler(body, msg))

    def _experiment_message_handler(self, body: str, msg: Message):
        try:
            exp = ExperimentMessage.from_dict(json.loads(body))
            self.logger.info(f'Received experiment message for process {exp.process_uuid} (index {exp.experiment_index} for submission {exp.submission_uuid})')
            self.terra_exporter.export(exp.process_uuid, exp.submission_uuid, exp.experiment_uuid, exp.experiment_version, exp.job_id)
            self.logger.info(f'Exported experiment for process uuid {exp.process_uuid} (--index {exp.experiment_index} --total {exp.total} --submission {exp.submission_uuid})')
            self.log_complete_assay(exp.job_id, exp.process_id)

            self.producer.publish(json.loads(body),
                                  exchange=self.publish_queue_config.exchange,
                                  routing_key=self.publish_queue_config.routing_key,
                                  retry=self.publish_queue_config.retry,
                                  retry_policy=self.publish_queue_config.retry_policy)
            msg.ack()

        except Exception as e:
            self.logger.error(f'Failed to export experiment message with body: {body}')
            self.logger.exception(e)
            self.create_submission_error(body)

    def update_message_handler(self, body: str, msg: Message):
        return self.executor.submit(lambda: self._update_message_handler(body, msg))

    def _update_message_handler(self, body: str, msg: Message):
        update_message = SimpleUpdateMessage.from_dict(json.loads(body))
        self.logger.info(f'Received metadata update message for submission {update_message.submission_uuid}) '
                         f'(--index {update_message.index} --total {update_message.total})')
        self.terra_exporter.export_update(update_message.metadata_urls)
        self.logger.info(f'Exported updates for metadata URLs: [ {",".join(update_message.metadata_urls)} ] '
                         f'(--index {update_message.index} --total {update_message.total})')

        msg.ack()

    def log_complete_assay(self, job_id: str, assay_process_id: str):
        self.job_service.complete_assay(job_id, assay_process_id)

    @staticmethod
    def queue_from_config(queue_config: QueueConfig) -> Queue:
        exchange = Exchange(queue_config.exchange, queue_config.exchange_type)
        return Queue(queue_config.name, exchange, queue_config.routing_key)

    def create_submission_error(self, msg_body: str):
        try:
            exp = ExperimentMessage.from_dict(json.loads(msg_body))
            submission = self.ingest_client.get_submission_by_uuid(exp.submission_uuid)
            submission_url = submission["_links"]["self"]["href"]
            error_message = f'Failed to export assay process {exp.process_uuid}\nPlease contact the ingest help desk'
            self.ingest_client.create_submission_error(submission_url, error_message)
        except Exception as e:
            self.logger.exception(e)


class TerraListener:

    def __init__(self,
                 amqp_conn_config: AmqpConnConfig,
                 ingest_client: IngestApi,
                 terra_exporter: TerraExporter,
                 job_service: TerraExportJobService,
                 experiment_queue_config: QueueConfig,
                 update_queue_config: QueueConfig,
                 publish_queue_config: PublishConfig):
        self.amqp_conn_config = amqp_conn_config
        self.ingest_client = ingest_client
        self.terra_exporter = terra_exporter
        self.job_service = job_service
        self.experiment_queue_config = experiment_queue_config
        self.update_queue_config = update_queue_config
        self.publish_queue_config = publish_queue_config

    def run(self):
        with Connection(self.amqp_conn_config.broker_url()) as conn:
<<<<<<< HEAD
            _terra_listener = _TerraListener(conn, self.ingest_client, self.terra_exporter, self.experiment_queue_config,
                                             self.update_queue_config, self.publish_queue_config, ThreadPoolExecutor())
=======
            _terra_listener = _TerraListener(conn, self.terra_exporter, self.job_service, self.experiment_queue_config, self.update_queue_config, self.publish_queue_config, ThreadPoolExecutor())
>>>>>>> a25f57f2
            _terra_listener.run()<|MERGE_RESOLUTION|>--- conflicted
+++ resolved
@@ -8,11 +8,8 @@
 from concurrent.futures import ThreadPoolExecutor
 from dataclasses import dataclass
 
-<<<<<<< HEAD
 from ingest.api.ingestapi import IngestApi
-=======
 from exporter.terra.terra_export_job import TerraExportJobService
->>>>>>> a25f57f2
 
 import logging
 import json
@@ -175,10 +172,5 @@
 
     def run(self):
         with Connection(self.amqp_conn_config.broker_url()) as conn:
-<<<<<<< HEAD
-            _terra_listener = _TerraListener(conn, self.ingest_client, self.terra_exporter, self.experiment_queue_config,
-                                             self.update_queue_config, self.publish_queue_config, ThreadPoolExecutor())
-=======
             _terra_listener = _TerraListener(conn, self.terra_exporter, self.job_service, self.experiment_queue_config, self.update_queue_config, self.publish_queue_config, ThreadPoolExecutor())
->>>>>>> a25f57f2
             _terra_listener.run()