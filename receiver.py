import datetime
import json
import logging
import time

from kombu.mixins import ConsumerProducerMixin

<<<<<<< HEAD
from exporter.ingestexportservice import IngestExporter
=======
from exporter.manifest_exporter import ManifestExporter
>>>>>>> 843b7258


class Worker(ConsumerProducerMixin):
    def __init__(self, connection, queues):
        self.connection = connection
        self.queues = queues

    def get_consumers(self, Consumer, channel):
        return [Consumer(queues=self.queues,
                         callbacks=[self.on_message])]


class BundleReceiver(Worker):
    def notify_state_tracker(self, body_dict):
        self.producer.publish(body_dict, exchange=self.publish_config.get('exchange'),
                              routing_key=self.publish_config.get('routing_key'),
                              retry=self.publish_config.get('retry', True),
                              retry_policy=self.publish_config.get('retry_policy'))
        self.logger.info("Notified!")

    def _convert_timestamp(self, timestamp):
        version_timestamp = datetime.datetime.strptime(timestamp, "%Y-%m-%dT%H:%M:%S.%fZ")
        bundle_version = version_timestamp.strftime("%Y-%m-%dT%H%M%S.%fZ")
        return bundle_version


class CreateBundleReceiver(BundleReceiver):
    def __init__(self, connection, queues, ingest_exporter: IngestExporter, publish_config):
        self.connection = connection
        self.queues = queues
        self.logger = logging.getLogger(f'{__name__}.CreateBundleReceiver')
        self.publish_config = publish_config
        self.ingest_exporter = ingest_exporter

    def run(self):
        self.logger.info("Running CreateBundleReceiver")
        super(CreateBundleReceiver, self).run()

    def on_message(self, body, message):
        self.logger.info(f'Message received: {body}')

        self.logger.info('Ack-ing message...')
        message.ack()
        self.logger.info('Acked!')

        success = False
        start = time.perf_counter()
        body_dict = json.loads(body)

        try:
            self.logger.info('process received ' + body_dict["callbackLink"])
            self.logger.info('process index: ' + str(
                body_dict["index"]) + ', total processes: ' + str(
                body_dict["total"]))

<<<<<<< HEAD
            self.ingest_exporter.export_bundle(submission_uuid=body_dict["envelopeUuid"],process_uuid=body_dict["documentUuid"])
=======
            bundle_version = self._convert_timestamp(body_dict.get('versionTimestamp'))

            self.exporter.export_bundle(bundle_uuid=body_dict["bundleUuid"],
                                        bundle_version=bundle_version,
                                        submission_uuid=body_dict["envelopeUuid"],
                                        process_uuid=body_dict["documentUuid"])
            success = True
        except Exception as e1:
            self.logger.exception(str(e1))
            self.logger.error(f"Failed to process the exporter message: {body} due to error: {str(e1)}")

        if success:
            self.logger.info(f"Notifying state tracker of completed bundle: {body}")
            self.notify_state_tracker(body_dict)
            end = time.perf_counter()
            time_to_export = end - start
            self.logger.info('Finished! ' + str(message.delivery_tag))
            self.logger.info('Export time (ms): ' + str(time_to_export))


class UpdateBundleReceiver(BundleReceiver):
    def __init__(self, connection, queues, exporter: Exporter, ingest_client: IngestApi, publish_config):
        self.connection = connection
        self.queues = queues
        self.logger = logging.getLogger(f'{__name__}.UpdateBundleReceiver')
        self.exporter = exporter
        self.ingest_client = ingest_client
        self.publish_config = publish_config

    def run(self):
        self.logger.info("Running UpdateBundleReceiver")
        super(UpdateBundleReceiver, self).run()

    def on_message(self, body, message):
        self.exporter.bundle_service.dss_client.init_dss_client()  # TODO workaround for issue
        # https://app.zenhub.com/workspaces/dcp-5ac7bcf9465cb172b77760d9/issues/humancellatlas/data-store/2216
        self.logger.info(f'Message received: {body}')

        self.logger.info('Ack-ing message...')
        message.ack()
        self.logger.info('Acked!')

        body_dict = json.loads(body)
        submission = self.ingest_client.get_submission_by_uuid(body_dict.get('envelopeUuid'))
        bundle_version = self._convert_timestamp(body_dict.get('versionTimestamp'))
        success = False
        start = time.perf_counter()

        try:
            self.exporter.export_update(submission, body_dict.get('bundleUuid'),
                                        body_dict.get('callbackLinks'), bundle_version)
>>>>>>> 843b7258
            success = True
        except Exception as e1:
            self.logger.exception(str(e1))
            self.logger.error(f"Failed to process the exporter message: {body} due to error: {str(e1)}")

        if success:
            self.logger.info(f"Notifying state tracker of completed bundle: {body}")
            self.notify_state_tracker(body_dict)
            end = time.perf_counter()
            time_to_export = end - start
            self.logger.info('Finished! ' + str(message.delivery_tag))
            self.logger.info('Export time (ms): ' + str(time_to_export))


class ManifestReceiver(BundleReceiver):
    def __init__(self, connection, queues, exporter: ManifestExporter, publish_config):
        self.connection = connection
        self.queues = queues
        self.logger = logging.getLogger(f'{__name__}.ManifestReceiver')
        self.publish_config = publish_config
        self.exporter = exporter

    def run(self):
        self.logger.info("Running ManifestReceiver")
        super(ManifestReceiver, self).run()

    def on_message(self, body, message):
        self.logger.info(f'Message received: {body}')

        self.logger.info('Ack-ing message...')
        message.ack()
        self.logger.info('Acked!')

        success = False
        start = time.perf_counter()
        body_dict = json.loads(body)

        try:
            self.logger.info('process received ' + body_dict["callbackLink"])
            self.logger.info('process index: ' + str(
                body_dict["index"]) + ', total processes: ' + str(
                body_dict["total"]))

            self.exporter.export(process_uuid=body_dict["documentUuid"], submission_uuid=body_dict["envelopeUuid"])

            success = True
        except Exception as e1:
            self.logger.exception(str(e1))
            self.logger.error(f"Failed to process the exporter message: {body} due to error: {str(e1)}")

        if success:
            self.logger.info(f"Notifying state tracker of completed manifest: {body}")
            self.notify_state_tracker(body_dict)
            end = time.perf_counter()
            time_to_export = end - start
            self.logger.info('Finished! ' + str(message.delivery_tag))
            self.logger.info('Export time (ms): ' + str(time_to_export))<|MERGE_RESOLUTION|>--- conflicted
+++ resolved
@@ -1,15 +1,4 @@
-import datetime
-import json
-import logging
-import time
-
 from kombu.mixins import ConsumerProducerMixin
-
-<<<<<<< HEAD
-from exporter.ingestexportservice import IngestExporter
-=======
-from exporter.manifest_exporter import ManifestExporter
->>>>>>> 843b7258
 
 
 class Worker(ConsumerProducerMixin):
@@ -22,158 +11,10 @@
                          callbacks=[self.on_message])]
 
 
-class BundleReceiver(Worker):
+class Receiver(Worker):
     def notify_state_tracker(self, body_dict):
         self.producer.publish(body_dict, exchange=self.publish_config.get('exchange'),
                               routing_key=self.publish_config.get('routing_key'),
                               retry=self.publish_config.get('retry', True),
                               retry_policy=self.publish_config.get('retry_policy'))
         self.logger.info("Notified!")
-
-    def _convert_timestamp(self, timestamp):
-        version_timestamp = datetime.datetime.strptime(timestamp, "%Y-%m-%dT%H:%M:%S.%fZ")
-        bundle_version = version_timestamp.strftime("%Y-%m-%dT%H%M%S.%fZ")
-        return bundle_version
-
-
-class CreateBundleReceiver(BundleReceiver):
-    def __init__(self, connection, queues, ingest_exporter: IngestExporter, publish_config):
-        self.connection = connection
-        self.queues = queues
-        self.logger = logging.getLogger(f'{__name__}.CreateBundleReceiver')
-        self.publish_config = publish_config
-        self.ingest_exporter = ingest_exporter
-
-    def run(self):
-        self.logger.info("Running CreateBundleReceiver")
-        super(CreateBundleReceiver, self).run()
-
-    def on_message(self, body, message):
-        self.logger.info(f'Message received: {body}')
-
-        self.logger.info('Ack-ing message...')
-        message.ack()
-        self.logger.info('Acked!')
-
-        success = False
-        start = time.perf_counter()
-        body_dict = json.loads(body)
-
-        try:
-            self.logger.info('process received ' + body_dict["callbackLink"])
-            self.logger.info('process index: ' + str(
-                body_dict["index"]) + ', total processes: ' + str(
-                body_dict["total"]))
-
-<<<<<<< HEAD
-            self.ingest_exporter.export_bundle(submission_uuid=body_dict["envelopeUuid"],process_uuid=body_dict["documentUuid"])
-=======
-            bundle_version = self._convert_timestamp(body_dict.get('versionTimestamp'))
-
-            self.exporter.export_bundle(bundle_uuid=body_dict["bundleUuid"],
-                                        bundle_version=bundle_version,
-                                        submission_uuid=body_dict["envelopeUuid"],
-                                        process_uuid=body_dict["documentUuid"])
-            success = True
-        except Exception as e1:
-            self.logger.exception(str(e1))
-            self.logger.error(f"Failed to process the exporter message: {body} due to error: {str(e1)}")
-
-        if success:
-            self.logger.info(f"Notifying state tracker of completed bundle: {body}")
-            self.notify_state_tracker(body_dict)
-            end = time.perf_counter()
-            time_to_export = end - start
-            self.logger.info('Finished! ' + str(message.delivery_tag))
-            self.logger.info('Export time (ms): ' + str(time_to_export))
-
-
-class UpdateBundleReceiver(BundleReceiver):
-    def __init__(self, connection, queues, exporter: Exporter, ingest_client: IngestApi, publish_config):
-        self.connection = connection
-        self.queues = queues
-        self.logger = logging.getLogger(f'{__name__}.UpdateBundleReceiver')
-        self.exporter = exporter
-        self.ingest_client = ingest_client
-        self.publish_config = publish_config
-
-    def run(self):
-        self.logger.info("Running UpdateBundleReceiver")
-        super(UpdateBundleReceiver, self).run()
-
-    def on_message(self, body, message):
-        self.exporter.bundle_service.dss_client.init_dss_client()  # TODO workaround for issue
-        # https://app.zenhub.com/workspaces/dcp-5ac7bcf9465cb172b77760d9/issues/humancellatlas/data-store/2216
-        self.logger.info(f'Message received: {body}')
-
-        self.logger.info('Ack-ing message...')
-        message.ack()
-        self.logger.info('Acked!')
-
-        body_dict = json.loads(body)
-        submission = self.ingest_client.get_submission_by_uuid(body_dict.get('envelopeUuid'))
-        bundle_version = self._convert_timestamp(body_dict.get('versionTimestamp'))
-        success = False
-        start = time.perf_counter()
-
-        try:
-            self.exporter.export_update(submission, body_dict.get('bundleUuid'),
-                                        body_dict.get('callbackLinks'), bundle_version)
->>>>>>> 843b7258
-            success = True
-        except Exception as e1:
-            self.logger.exception(str(e1))
-            self.logger.error(f"Failed to process the exporter message: {body} due to error: {str(e1)}")
-
-        if success:
-            self.logger.info(f"Notifying state tracker of completed bundle: {body}")
-            self.notify_state_tracker(body_dict)
-            end = time.perf_counter()
-            time_to_export = end - start
-            self.logger.info('Finished! ' + str(message.delivery_tag))
-            self.logger.info('Export time (ms): ' + str(time_to_export))
-
-
-class ManifestReceiver(BundleReceiver):
-    def __init__(self, connection, queues, exporter: ManifestExporter, publish_config):
-        self.connection = connection
-        self.queues = queues
-        self.logger = logging.getLogger(f'{__name__}.ManifestReceiver')
-        self.publish_config = publish_config
-        self.exporter = exporter
-
-    def run(self):
-        self.logger.info("Running ManifestReceiver")
-        super(ManifestReceiver, self).run()
-
-    def on_message(self, body, message):
-        self.logger.info(f'Message received: {body}')
-
-        self.logger.info('Ack-ing message...')
-        message.ack()
-        self.logger.info('Acked!')
-
-        success = False
-        start = time.perf_counter()
-        body_dict = json.loads(body)
-
-        try:
-            self.logger.info('process received ' + body_dict["callbackLink"])
-            self.logger.info('process index: ' + str(
-                body_dict["index"]) + ', total processes: ' + str(
-                body_dict["total"]))
-
-            self.exporter.export(process_uuid=body_dict["documentUuid"], submission_uuid=body_dict["envelopeUuid"])
-
-            success = True
-        except Exception as e1:
-            self.logger.exception(str(e1))
-            self.logger.error(f"Failed to process the exporter message: {body} due to error: {str(e1)}")
-
-        if success:
-            self.logger.info(f"Notifying state tracker of completed manifest: {body}")
-            self.notify_state_tracker(body_dict)
-            end = time.perf_counter()
-            time_to_export = end - start
-            self.logger.info('Finished! ' + str(message.delivery_tag))
-            self.logger.info('Export time (ms): ' + str(time_to_export))