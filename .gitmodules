[submodule "ingestbroker"]
	path = ingestbroker
<<<<<<< HEAD
	url = git@github.com:HumanCellAtlas/ingest-broker.git
	branch = develop/5
=======
	url = https://github.com/HumanCellAtlas/ingest-broker.git
	branch = develope/parallel-export
>>>>>>> 189544e6
<|MERGE_RESOLUTION|>--- conflicted
+++ resolved
@@ -1,9 +1,4 @@
 [submodule "ingestbroker"]
 	path = ingestbroker
-<<<<<<< HEAD
 	url = git@github.com:HumanCellAtlas/ingest-broker.git
-	branch = develop/5
-=======
-	url = https://github.com/HumanCellAtlas/ingest-broker.git
-	branch = develope/parallel-export
->>>>>>> 189544e6
+	branch = develop/5