--- conflicted
+++ resolved
@@ -4,9 +4,4 @@
 kombu
 pika
 jsonschema
-<<<<<<< HEAD
-hca==3.4.5
-hca-ingest
-=======
-hca==3.5.1
->>>>>>> 0b5d9555
+hca==3.5.1